--- conflicted
+++ resolved
@@ -1,5 +1,6 @@
 #![feature(min_specialization)]
 #![feature(track_caller)]
+use core::pin::Pin;
 use fakecore::any::Request;
 use fakecore::error::Error;
 use fakecore::track::Track;
@@ -33,11 +34,7 @@
 }
 
 impl Error for ExampleError {
-<<<<<<< HEAD
-    fn provide_context<'r, 'a>(&'a self, request: Request<'r, 'a>) -> ProvideResult<'r, 'a> {
-=======
-    fn get_context<'a>(&'a self, request: &mut Request<'a>) {
->>>>>>> dbd5f031
+    fn provide_context<'a>(&'a self, mut request: Pin<&mut Request<'a>>) {
         request
             .provide::<Vec<&'static Location<'static>>>(&self.frames)
             .provide::<[&'static Location<'static>]>(&self.frames);
@@ -76,11 +73,7 @@
         Some(&self.source)
     }
 
-<<<<<<< HEAD
-    fn provide_context<'r, 'a>(&'a self, request: Request<'r, 'a>) -> ProvideResult<'r, 'a> {
-=======
-    fn get_context<'a>(&'a self, request: &mut Request<'a>) {
->>>>>>> dbd5f031
+    fn provide_context<'a>(&'a self, mut request: Pin<&mut Request<'a>>) {
         request
             .provide::<Vec<&'static Location<'static>>>(&self.frames)
             .provide::<[&'static Location<'static>]>(&self.frames);
