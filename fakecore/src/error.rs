--- conflicted
+++ resolved
@@ -1,18 +1,13 @@
 use crate::any::Request;
 use core::fmt::{Debug, Display};
+use core::pin::Pin;
 
 pub trait Error: Debug + Display {
     fn source(&self) -> Option<&(dyn Error + 'static)> {
         None
     }
 
-<<<<<<< HEAD
-    fn provide_context<'r, 'a>(&'a self, request: Request<'r, 'a>) -> ProvideResult<'r, 'a> {
-        Ok(request)
-    }
-=======
-    fn get_context<'a>(&'a self, _request: &mut Request<'a>) {}
->>>>>>> dbd5f031
+    fn provide_context<'a>(&'a self, _request: Pin<&mut Request<'a>>) {}
 
     fn description(&self) -> &str {
         "description() is deprecated; use Display"
